import datetime
from pathlib import Path

from bluesky.tests.utils import _print_redirect

from ophyd import Device, Signal, Component as Cpt
from ophyd.sim import SynAxis, NullStatus, new_uid

from srw_handler import read_srw_file
from sirepo_bluesky import SirepoBluesky


class SRWDetector(Device):
    """
    Use SRW code based on the value of the motor.

    Parameters
    ----------
    name : str
        The name of the detector

    TODO: complete doc-string.
    """
    image = Cpt(Signal)
    shape = Cpt(Signal)
    mean = Cpt(Signal)
    photon_energy = Cpt(Signal)
    horizontal_extent = Cpt(Signal)
    vertical_extent = Cpt(Signal)

    def __init__(self, name, cname, spec_name1, spec_name2, motor0, field0, motor1=None, field1=None, reg=None,
                 sim_id=None, sirepo_server='http://10.10.10.10:8000',
                 **kwargs):
        super().__init__(name=name, **kwargs)
        self.reg = reg
        self.cname = cname
        self.spec_name1 = spec_name1
        self.spec_name2 = spec_name2
        self._motor0 = motor0
        self._motor1 = motor1
        self._field0 = field0
        self._field1 = field1
        self._resource_id = None
        self._result = {}
        self._sim_id = sim_id
        self._sirepo_server = sirepo_server
        self._hints = None
        assert sim_id, 'Simulation ID must be provided. Currently it is set to {}'.format(sim_id)

    @property
    def hints(self):
        if self._hints is None:
            return {'fields': [self.mean.name]}
        return self._hints

    @hints.setter
    def hints(self, val):
        self._hints = dict(val)

    def trigger(self):
        super().trigger()
        x = self._motor0.read()[self._field0]['value']
        y = self._motor1.read()[self._field1]['value']
        datum_id = new_uid()
        date = datetime.datetime.now()
        srw_file = Path('/tmp/data') / Path(date.strftime('%Y/%m/%d')) / \
            Path('{}.dat'.format(datum_id))

        sim_id = self._sim_id
        sb = SirepoBluesky(self._sirepo_server)
        data = sb.auth('srw', sim_id)
        element = sb.find_element(data['models']['beamline'], 'title', self.cname)
        element[self.spec_name1] = x * 1000
        element[self.spec_name2] = y * 1000
<<<<<<< HEAD
        watch = sb.find_element(data['models']['beamline'], 'title', 'Watchpoint')
        watch[self._field0] = x
        data['report'] = 'watchpointReport{}'.format(watch['id'])
=======
        component = sb.find_element(data['models']['beamline'], 'title', 'Watchpoint')
        component[self._field0] = x
        data['report'] = 'watchpointReport{}'.format(component['id'])
>>>>>>> 9e2bd6e3
        sb.run_simulation()
        with open(srw_file, 'wb') as f:
            f.write(sb.get_datafile())
        ret = read_srw_file(srw_file)

        self.image.put(datum_id)
        self.shape.put(ret['shape'])
        self.mean.put(ret['mean'])
        self.photon_energy.put(ret['photon_energy'])
        self.horizontal_extent.put(ret['horizontal_extent'])
        self.vertical_extent.put(ret['vertical_extent'])

        self._resource_id = self.reg.insert_resource('srw', srw_file, {})
        self.reg.insert_datum(self._resource_id, datum_id, {})

        return NullStatus()

    def describe(self):
        res = super().describe()
        res[self.image.name].update(dict(external="FILESTORE"))
        return res

    def unstage(self):
        super().unstage()
        self._resource_id = None
        self._result.clear()

class Component(Device):
    x = Cpt(SynAxis, delay=0.01)
    y = Cpt(SynAxis, delay=0.02)

def get_dict_parameters(d):
    non_parameters = ['title', 'shape', 'type', 'id']
    parameters = []
    for key in d:
        if key not in non_parameters:
            parameters.append(key)
    print(f'SPECIFICATION:   {parameters} \n')

<<<<<<< HEAD

def get_options():
    sb = SirepoBluesky('http://10.10.10.10:8000')
    data = sb.auth('srw', 'oRgtomrQ')
=======
def get_options():
    sb = SirepoBluesky('http://10.10.10.10:8000')
    data = sb.auth('srw', sim_id)
>>>>>>> 9e2bd6e3
    print("Tunable parameters for Bluesky scan: ")
    for i in range(0, len(data['models']['beamline'])):
        print('COMPONENT:        ' + data['models']['beamline'][i]['title'])
        get_dict_parameters(data['models']['beamline'][i])

<<<<<<< HEAD
# All below before indicated is a copy of re_config for testing purposes:

import bluesky.preprocessors as bpp
import bluesky.plan_stubs as bps
import bluesky.plans as bp
from bluesky.run_engine import RunEngine
from bluesky.callbacks import best_effort
from bluesky.simulators import summarize_plan
from bluesky.utils import install_qt_kicker
from bluesky.utils import ProgressBarManager

import databroker
from databroker import Broker, temp_config

from ophyd.utils import make_dir_tree

from srw_handler import SRWFileHandler
import matplotlib.pyplot as plt


RE = RunEngine({})

bec = best_effort.BestEffortCallback()
RE.subscribe(bec)

# MongoDB backend:
# db = Broker.named('local')  # mongodb backend
# try:
#     databroker.assets.utils.install_sentinels(db.reg.config, version=1)
# except:
#     pass

# Temp sqlite backend:
db = Broker.from_config(temp_config())

RE.subscribe(db.insert)
db.reg.register_handler('srw', SRWFileHandler, overwrite=True)

plt.ion()
install_qt_kicker()

_ = make_dir_tree(2018, base_path='/tmp/data')

########## Program start ###########
=======
sim_id = input('Please enter sim ID: ')
>>>>>>> 9e2bd6e3
get_options()
component_id = input("Please select component: ")
spec_id_one = input("Please select specification: ")
spec_id_two = input("Please select another specification or press ENTER to only use one: ")

<<<<<<< HEAD

c = Component(name='c')
srw_det = SRWDetector(name='srw_det', cname=component_id, spec_name1=spec_id_one,
                      spec_name2=spec_id_two, motor0=c.x, field0='c_x',
                      motor1=c.y, field1='c_y', reg=db.reg,
                      sim_id='oRgtomrQ')
=======
c = Component(name=component_id)
srw_det = SRWDetector(name='srw_det', cname=component_id, spec_name1=spec_id_one,
                      spec_name2=spec_id_two, motor0=c.x, field0=component_id + '_x',
                      motor1=c.y, field1=component_id + '_y', reg=db.reg,
                      sim_id=sim_id)
>>>>>>> 9e2bd6e3
srw_det.read_attrs = ['image', 'mean', 'photon_energy']
srw_det.configuration_attrs = ['horizontal_extent', 'vertical_extent', 'shape']

#Following comments are for testing purposes:

#srw_det.stage()
#srw_det.trigger()
#srw_det.unstage()

#RE(bp.grid_scan([srw_det], c.x, 0, 1e-3, 10, c.y, 0, 1e-3, 10, True))
#RE((bp.scan([srw_det], c.x, 0, 1e-3, 10)))<|MERGE_RESOLUTION|>--- conflicted
+++ resolved
@@ -72,15 +72,9 @@
         element = sb.find_element(data['models']['beamline'], 'title', self.cname)
         element[self.spec_name1] = x * 1000
         element[self.spec_name2] = y * 1000
-<<<<<<< HEAD
-        watch = sb.find_element(data['models']['beamline'], 'title', 'Watchpoint')
-        watch[self._field0] = x
-        data['report'] = 'watchpointReport{}'.format(watch['id'])
-=======
         component = sb.find_element(data['models']['beamline'], 'title', 'Watchpoint')
         component[self._field0] = x
         data['report'] = 'watchpointReport{}'.format(component['id'])
->>>>>>> 9e2bd6e3
         sb.run_simulation()
         with open(srw_file, 'wb') as f:
             f.write(sb.get_datafile())
@@ -120,88 +114,25 @@
             parameters.append(key)
     print(f'SPECIFICATION:   {parameters} \n')
 
-<<<<<<< HEAD
-
-def get_options():
-    sb = SirepoBluesky('http://10.10.10.10:8000')
-    data = sb.auth('srw', 'oRgtomrQ')
-=======
 def get_options():
     sb = SirepoBluesky('http://10.10.10.10:8000')
     data = sb.auth('srw', sim_id)
->>>>>>> 9e2bd6e3
     print("Tunable parameters for Bluesky scan: ")
     for i in range(0, len(data['models']['beamline'])):
         print('COMPONENT:        ' + data['models']['beamline'][i]['title'])
         get_dict_parameters(data['models']['beamline'][i])
 
-<<<<<<< HEAD
-# All below before indicated is a copy of re_config for testing purposes:
-
-import bluesky.preprocessors as bpp
-import bluesky.plan_stubs as bps
-import bluesky.plans as bp
-from bluesky.run_engine import RunEngine
-from bluesky.callbacks import best_effort
-from bluesky.simulators import summarize_plan
-from bluesky.utils import install_qt_kicker
-from bluesky.utils import ProgressBarManager
-
-import databroker
-from databroker import Broker, temp_config
-
-from ophyd.utils import make_dir_tree
-
-from srw_handler import SRWFileHandler
-import matplotlib.pyplot as plt
-
-
-RE = RunEngine({})
-
-bec = best_effort.BestEffortCallback()
-RE.subscribe(bec)
-
-# MongoDB backend:
-# db = Broker.named('local')  # mongodb backend
-# try:
-#     databroker.assets.utils.install_sentinels(db.reg.config, version=1)
-# except:
-#     pass
-
-# Temp sqlite backend:
-db = Broker.from_config(temp_config())
-
-RE.subscribe(db.insert)
-db.reg.register_handler('srw', SRWFileHandler, overwrite=True)
-
-plt.ion()
-install_qt_kicker()
-
-_ = make_dir_tree(2018, base_path='/tmp/data')
-
-########## Program start ###########
-=======
 sim_id = input('Please enter sim ID: ')
->>>>>>> 9e2bd6e3
 get_options()
 component_id = input("Please select component: ")
 spec_id_one = input("Please select specification: ")
 spec_id_two = input("Please select another specification or press ENTER to only use one: ")
 
-<<<<<<< HEAD
-
-c = Component(name='c')
-srw_det = SRWDetector(name='srw_det', cname=component_id, spec_name1=spec_id_one,
-                      spec_name2=spec_id_two, motor0=c.x, field0='c_x',
-                      motor1=c.y, field1='c_y', reg=db.reg,
-                      sim_id='oRgtomrQ')
-=======
 c = Component(name=component_id)
 srw_det = SRWDetector(name='srw_det', cname=component_id, spec_name1=spec_id_one,
                       spec_name2=spec_id_two, motor0=c.x, field0=component_id + '_x',
                       motor1=c.y, field1=component_id + '_y', reg=db.reg,
                       sim_id=sim_id)
->>>>>>> 9e2bd6e3
 srw_det.read_attrs = ['image', 'mean', 'photon_energy']
 srw_det.configuration_attrs = ['horizontal_extent', 'vertical_extent', 'shape']
 
